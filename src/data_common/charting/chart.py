from __future__ import annotations
from functools import wraps
from pathlib import Path
from this import d
from typing import List, Optional, Union, TYPE_CHECKING, Any, Protocol
from unittest.mock import ANY

import altair as alt  # type: ignore
import pandas as pd
from altair_saver import save as altair_save_chart  # type: ignore

from .saver import MSSaver


class Renderer:
    default_renderer = MSSaver


def save_chart(
    chart: alt.Chart, filename: str | Path, scale_factor: int = 1, **kwargs: Any
):
    """
    dumbed down version of altair save function that just assumes
    we're sending extra properties to the embed options
    """
    if isinstance(filename, Path):
        # altair doesn't process paths right
        if filename.parent.exists() is False:
            filename.parent.mkdir()
        filename = str(filename)

    altair_save_chart(
        chart,
        filename,
        scale_factor=scale_factor,
        embed_options=kwargs,
        method=Renderer.default_renderer,
    )


def split_text_to_line(text: str, cut_off: int = 60) -> List[str]:
    """
    Split a string to meet line limit
    """
    bits = text.split(" ")
    rows: list[str] = []
    current_item: list[str] = []
    for b in bits:
        if len(" ".join(current_item + [b])) > cut_off:
            rows.append(" ".join(current_item))
            current_item = []
        current_item.append(b)
    rows.append(" ".join(current_item))
    return rows


class ChartTitle(alt.TitleParams):
    """
    Helper function for chart title
    Includes better line wrapping
    """

    def __init__(
        self,
        title: Union[str, List[str]],
        subtitle: Optional[Union[str, List[str]]] = None,
        line_limit: int = 60,
        **kwargs: Any
    ):

        if isinstance(title, str):
            title_bits = split_text_to_line(title, line_limit)
        else:
            title_bits = title

        if isinstance(subtitle, str):
            subtitle = [subtitle]

        kwargs["text"] = title_bits
        if subtitle:
            kwargs["subtitle"] = subtitle

        super().__init__(**kwargs)  # type: ignore


if TYPE_CHECKING:
    _base = alt.Chart
else:
    _base = object


class MSDisplayMixIn(_base):
    """
    mix in that enables a bit more customisation
    of extra display options in the renderer
    """

    ignore_properties = ["_display_options"]
    scale_factor = 1

    def __init__(self, *args, **kwargs):
        super().__init__(*args, **kwargs)
        self._display_options = {"scale_factor": self.__class__.scale_factor}

    def display_options(self, **kwargs):
        """
        arguments passed will be sent to display process
        """
        self._display_options.update(kwargs)
        return self

    def display(self, *args, **kwargs):
        # amended to input the default
        kwargs.update(self._display_options)
        super().display(*args, **kwargs)

<<<<<<< HEAD
    def save(self: _base, *args, **kwargs):
        kwargs.update(self._display_options)
        save_chart(self, *args, **kwargs)
=======
    def save(self, *args, **kwargs):
        save_args = dict(self._display_options)
        save_args.update(kwargs)
        save_chart(self, *args, **save_args)
>>>>>>> 7b4fbc7c

    def to_dict(self, *args, ignore: Optional[List] = None, **kwargs) -> dict:
        if ignore is None:
            ignore = []
        ignore += self.__class__.ignore_properties
        return super().to_dict(*args, ignore=ignore, **kwargs)

    # Layering and stacking
    def __add__(self, other):
        if not isinstance(other, alt.TopLevelMixin):
            raise ValueError("Only Chart objects can be layered.")
        return layer(self, other)

    def __and__(self, other):
        if not isinstance(other, alt.TopLevelMixin):
            raise ValueError("Only Chart objects can be concatenated.")
        return vconcat(self, other)

    def __or__(self, other):
        if not isinstance(other, alt.TopLevelMixin):
            raise ValueError("Only Chart objects can be concatenated.")
        return hconcat(self, other)

    @wraps(alt.Chart.properties)
    def raw_properties(self, *args, **kwargs):
        return super().properties(*args, **kwargs)

    def big_labels(self) -> "Chart":
        """
        quick helper function to add a bigger label limit
        """
        return self.configure_axis(labelLimit=1000)

    def properties(
        self,
        title: Union[str, list, alt.TitleParams, ChartTitle] = "",
        title_line_limit: int = 60,
        subtitle: Optional[Union[str, list]] = None,
        width: Optional[int] = None,
        height: Optional[int] = None,
        aspect: tuple = (16, 9),
        logo: bool = False,
        caption: str = "",
        scale_factor: Optional[int] = None,
        **kwargs
    ) -> "Chart":

        args = {}
        display_args = {"logo": logo, "caption": caption}
        if scale_factor:
            display_args["scale_factor"] = scale_factor

        if isinstance(title, str) or isinstance(title, list) or subtitle is not None:
            args["title"] = ChartTitle(
                title=str(title), subtitle=subtitle, line_limit=title_line_limit
            )

        if width and not height:
            args["width"] = width
            args["height"] = (width / aspect[0]) * aspect[1]

        if height and not width:
            args["height"] = height
            args["width"] = (height / aspect[1]) * aspect[0]

        if width and height:
            args["height"] = height
            args["width"] = width

        width_offset = 0
        height_offset = 0

        if logo or caption:
            height_offset += 100

        if "width" in args:
            args["width"] -= width_offset
            args["height"] -= height_offset
            args["autosize"] = alt.AutoSizeParams(type="fit", contains="padding")

        kwargs.update(args)
        return super().properties(**kwargs).display_options(**display_args)


class MSDataManagementMixIn(_base):
    """
    Mixin to manage downloading charts
    from the explorer minisites and making it
    slightly easier to edit the data with pandas

    """

    if TYPE_CHECKING:
        data = {}

    @classmethod
    def from_url(cls, url, n=0):
        from .download import get_chart_from_url

        return get_chart_from_url(url, n)

    def _get_df(self) -> pd.DataFrame:
        return pd.DataFrame(self.datasets[self.data["name"]])

    def update_df(self, df: pd.DataFrame):
        """
        take a new df and update the chart
        """
        self.datasets[self.data["name"]] = df.to_dict("records")
        return self

    @property
    def df(self):
        """
        get the dataset from the chart as a df
        """
        return self._get_df()

    def __setattr__(self, key, value):
        if key == "df":
            self.update_df(value)
        else:
            super().__setattr__(key, value)


class MSAltair(MSDisplayMixIn, MSDataManagementMixIn):
    pass


class Chart(MSAltair, alt.Chart):
    pass


class LayerChart(MSAltair, alt.LayerChart):
    pass


class HConcatChart(MSAltair, alt.HConcatChart):
    pass


class VConcatChart(MSAltair, alt.VConcatChart):
    pass


def layer(*charts, **kwargs):
    """layer multiple charts"""
    return LayerChart(layer=charts, **kwargs)


def hconcat(*charts, **kwargs):
    """Concatenate charts horizontally"""
    return HConcatChart(hconcat=charts, **kwargs)


def vconcat(*charts, **kwargs):
    """Concatenate charts horizontally"""
    return VConcatChart(vconcat=charts, **kwargs)


@wraps(Chart.encode)  # type: ignore
def ChartEncoding(**kwargs: Any):
    """
    Thin wrapper to specify properties we want to use multiple times
    """
    return kwargs<|MERGE_RESOLUTION|>--- conflicted
+++ resolved
@@ -114,16 +114,10 @@
         kwargs.update(self._display_options)
         super().display(*args, **kwargs)
 
-<<<<<<< HEAD
-    def save(self: _base, *args, **kwargs):
-        kwargs.update(self._display_options)
-        save_chart(self, *args, **kwargs)
-=======
     def save(self, *args, **kwargs):
         save_args = dict(self._display_options)
         save_args.update(kwargs)
         save_chart(self, *args, **save_args)
->>>>>>> 7b4fbc7c
 
     def to_dict(self, *args, ignore: Optional[List] = None, **kwargs) -> dict:
         if ignore is None:
