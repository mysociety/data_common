--- conflicted
+++ resolved
@@ -45,11 +45,8 @@
 pyarrow = "^11.0.0"
 duckdb = "^0.6.1"
 sqlfluff = "^1.4.5"
-<<<<<<< HEAD
 pydantic = "^2.3.0"
-=======
 geopandas = "^0.13.2"
->>>>>>> bdca4e07
 
 [build-system]
 requires = ["poetry-core>=1.0.0"]
